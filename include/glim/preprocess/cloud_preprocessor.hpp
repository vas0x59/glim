#pragma once

#include <random>
#include <vector>
#include <Eigen/Core>
#include <Eigen/Geometry>

#include <glim/preprocess/preprocessed_frame.hpp>

namespace glim {

struct CloudPreprocessorParams {
public:
  CloudPreprocessorParams();
  ~CloudPreprocessorParams();

public:
  bool use_random_grid_downsampling;
  double distance_near_thresh;
  double distance_far_thresh;
  double downsample_resolution;
  double downsample_rate;
  int k_correspondences;
};

/**
 * @brief Point cloud preprocessor
 *
 */
class CloudPreprocessor {
public:
  using Points = std::vector<Eigen::Vector4d, Eigen::aligned_allocator<Eigen::Vector4d>>;
  EIGEN_MAKE_ALIGNED_OPERATOR_NEW

  /**
   * @brief Construct a new Cloud Preprocessor object
   */
  CloudPreprocessor(const CloudPreprocessorParams& params = CloudPreprocessorParams());

  /**
   * @brief Destroy the Cloud Preprocessor object
   */
  virtual ~CloudPreprocessor();

  /**
   * @brief Preprocess a raw point cloud
   *
   * @param stamp     Timestamp
   * @param times     Timestamps of input points (w.r.t. the first point)
   * @param points    Points (homogeneous coordinates)
   * @return PreprocessedFrame::Ptr  Preprocessed point cloud
   */
  virtual PreprocessedFrame::Ptr preprocess(double stamp, const std::vector<double>& times, const Points& points) const;

private:
  PreprocessedFrame::Ptr sort_by_time(const std::vector<double>& times, const Points& points) const;
  PreprocessedFrame::Ptr distance_filter(const std::vector<double>& times, const Points& points) const;
  std::vector<int> find_neighbors(const Points& points, int k) const;

private:
<<<<<<< HEAD
  using Params = CloudPreprocessorParams;
  Params params;
=======
  Eigen::Isometry3d T_lidar_offset;

  bool use_random_grid_downsampling;
  double distance_near_thresh;
  double distance_far_thresh;
  double downsample_resolution;
  double downsample_rate;
  int k_correspondences;

>>>>>>> 26e9a4b3
  mutable std::mt19937 mt;
};

}  // namespace glim<|MERGE_RESOLUTION|>--- conflicted
+++ resolved
@@ -15,6 +15,8 @@
   ~CloudPreprocessorParams();
 
 public:
+  Eigen::Isometry3d T_lidar_offset;
+
   bool use_random_grid_downsampling;
   double distance_near_thresh;
   double distance_far_thresh;
@@ -58,20 +60,9 @@
   std::vector<int> find_neighbors(const Points& points, int k) const;
 
 private:
-<<<<<<< HEAD
   using Params = CloudPreprocessorParams;
   Params params;
-=======
-  Eigen::Isometry3d T_lidar_offset;
 
-  bool use_random_grid_downsampling;
-  double distance_near_thresh;
-  double distance_far_thresh;
-  double downsample_resolution;
-  double downsample_rate;
-  int k_correspondences;
-
->>>>>>> 26e9a4b3
   mutable std::mt19937 mt;
 };
 
